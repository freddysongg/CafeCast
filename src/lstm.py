--- conflicted
+++ resolved
@@ -11,15 +11,9 @@
 from datetime import datetime
 from sklearn.preprocessing import MinMaxScaler
 from sklearn.metrics import mean_absolute_error, mean_squared_error
-<<<<<<< HEAD
-import torch
-import torch.nn as nn
-import torch.optim as optim
-=======
 from tensorflow.keras.models import Sequential # type: ignore
 from tensorflow.keras.layers import LSTM, Dense, Input, Embedding, Concatenate # type: ignore
 from tensorflow.keras.optimizers import Adam # type: ignore
->>>>>>> 0f4f6e1d
 
 sys.path.append(os.path.abspath(os.path.join(os.path.dirname(__file__), '../data')))
 from preprocess_data import process_data
@@ -58,51 +52,6 @@
         products.append(product_ids[i:i + seq_length])
     return np.array(products), np.array(X), np.array(y)
 
-<<<<<<< HEAD
-class LSTMModel(nn.Module):
-    def __init__(self, input_size, num_units, target_size):
-        super(LSTMModel, self).__init__()
-        self.lstm = nn.LSTM(input_size, num_units, batch_first=True)
-        self.fc = nn.Linear(num_units, target_size)
-
-    def forward(self, x):
-        out, _ = self.lstm(x)
-        out = self.fc(out[:, -1, :])  
-        return out
-
-def train_and_evaluate_model(X_train, X_test, y_train, y_test, num_units, batch_size, epochs, learning_rate, seq_length, target_size, device):
-    """
-    Trains and evaluates an LSTM model using PyTorch.
-    """
-    input_size = X_train.shape[2]
-    model = LSTMModel(input_size, num_units, target_size).to(device)
-    criterion = nn.MSELoss()
-    optimizer = optim.Adam(model.parameters(), lr=learning_rate)
-
-    train_dataset = torch.utils.data.TensorDataset(torch.tensor(X_train, dtype=torch.float32), torch.tensor(y_train, dtype=torch.float32))
-    train_loader = torch.utils.data.DataLoader(train_dataset, batch_size=batch_size, shuffle=True)
-
-    model.train()
-    for epoch in range(epochs):
-        for X_batch, y_batch in train_loader:
-            X_batch, y_batch = X_batch.to(device), y_batch.to(device)
-
-            optimizer.zero_grad()
-            outputs = model(X_batch)
-            loss = criterion(outputs, y_batch)
-            loss.backward()
-            optimizer.step()
-
-    model.eval()
-    with torch.no_grad():
-        X_test_tensor = torch.tensor(X_test, dtype=torch.float32).to(device)
-        y_test_tensor = torch.tensor(y_test, dtype=torch.float32).to(device)
-
-        predictions = model(X_test_tensor).cpu().numpy()
-        mae = mean_absolute_error(y_test, predictions)
-        rmse = np.sqrt(mean_squared_error(y_test, predictions))
-    
-=======
 def train_and_evaluate_model(product_train, X_train, product_test, X_test, y_train, y_test, num_units, batch_size, epochs, learning_rate, seq_length, target_size, num_products, embedding_dim):
     """
     Trains and evaluates an LSTM model with product embeddings.
@@ -141,7 +90,6 @@
     predictions = model.predict([product_test, X_test])
     mae = mean_absolute_error(y_test, predictions)
     rmse = np.sqrt(mean_squared_error(y_test, predictions))
->>>>>>> 0f4f6e1d
     return model, mae, rmse
 
 def save_best_params(best_params):
@@ -274,40 +222,6 @@
     train_size = int(len(X) * 0.8)
     X_train, X_test = X[:train_size], X[train_size:]
     y_train, y_test = y[:train_size], y[train_size:]
-<<<<<<< HEAD
-
-    device = torch.device('cuda' if torch.cuda.is_available() else 'cpu')
-
-    best_params = load_best_params() or {'num_units': 128, 'batch_size': 32, 'epochs': 50, 'learning_rate': 0.001}
-    logger.info(f"Starting with best parameters: {best_params}")
-
-    best_rmse = float('inf')
-    no_improvement_count = 0
-
-    for iteration in range(10):  # Max 10 iterations
-        logger.info(f"Iteration {iteration + 1}: Testing parameters {best_params}")
-        model, mae, rmse = train_and_evaluate_model(
-            X_train, X_test, y_train, y_test,
-            best_params['num_units'], best_params['batch_size'], best_params['epochs'],
-            best_params['learning_rate'], seq_length, len(target_indices), device
-        )
-        logger.info(f"Results: MAE={mae:.2f}, RMSE={rmse:.2f}")
-
-        if rmse < best_rmse:
-            logger.info(f"New best RMSE found: {rmse:.2f}")
-            best_rmse = rmse
-            torch.save(model.state_dict(), os.path.join(MODEL_DIR, 'best_lstm_model.pth'))
-            save_best_params(best_params)
-            logger.info(f"Updated best parameters: {best_params}")
-            no_improvement_count = 0
-        else:
-            logger.info("No improvement in RMSE.")
-            no_improvement_count += 1
-
-        if no_improvement_count >= 3:
-            logger.info("No improvement for 3 iterations. Stopping early.")
-            break
-=======
     product_train, product_test = product_sequences[:train_size], product_sequences[train_size:]
 
     num_units = 128
@@ -329,7 +243,6 @@
     model_path = os.path.join(MODEL_DIR, 'best_lstm_model.keras')
     model.save(model_path)
     logger.info(f"Model saved to {model_path}")
->>>>>>> 0f4f6e1d
 
 if __name__ == "__main__":
     main()