[
    {
        "batch_size": 61,
        "epochs": 214,
        "num_units": 289
    },
    {
        "num_units": 50,
        "batch_size": 40,
        "epochs": 100
    },
    {
        "num_units": 50,
        "batch_size": 40,
        "epochs": 100,
        "learning_rate": 0.001
<<<<<<< HEAD
=======
    },
    {
        "num_units": 48,
        "batch_size": 38,
        "epochs": 100,
        "learning_rate": 0.00096
>>>>>>> 0f4f6e1d
    }
]<|MERGE_RESOLUTION|>--- conflicted
+++ resolved
@@ -14,14 +14,11 @@
         "batch_size": 40,
         "epochs": 100,
         "learning_rate": 0.001
-<<<<<<< HEAD
-=======
     },
     {
         "num_units": 48,
         "batch_size": 38,
         "epochs": 100,
         "learning_rate": 0.00096
->>>>>>> 0f4f6e1d
     }
 ]